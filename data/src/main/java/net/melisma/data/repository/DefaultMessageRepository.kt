--- conflicted
+++ resolved
@@ -1,11 +1,8 @@
 package net.melisma.data.repository
 
 import android.app.Activity
-<<<<<<< HEAD
-=======
 import android.content.Context
 import android.util.Log
->>>>>>> 0b8ac500
 import androidx.paging.ExperimentalPagingApi
 import androidx.paging.Pager
 import androidx.paging.PagingConfig
@@ -624,9 +621,6 @@
                     // Insert into database
                     messageDao.insertOrUpdateMessages(listOf(outboxMessage))
 
-<<<<<<< HEAD
-                Timber.d("Message queued for sending with ID: $messageId")
-=======
                     // Store message body
                     val messageBody = MessageBodyEntity(
                         messageId = messageId,
@@ -647,7 +641,6 @@
                     )
                 }
                 Log.d(TAG, "Message queued for sending with ID: $messageId")
->>>>>>> 0b8ac500
                 Result.success(messageId)
             } catch (e: Exception) {
                 Timber.e(e, "Failed to queue message for sending")
@@ -912,11 +905,7 @@
                     timestamp = currentTime
                 )
 
-<<<<<<< HEAD
                 Timber.d("Draft created with ID: $draftId")
-=======
-                Log.d(TAG, "Draft created with (potential) ID: $draftId")
->>>>>>> 0b8ac500
                 Result.success(message)
             } catch (e: Exception) {
                 Timber.e(e, "Failed to create draft message")
@@ -1011,14 +1000,8 @@
         query: String,
         folderId: String?
     ): Flow<List<Message>> {
-<<<<<<< HEAD
         Timber.d(
             "searchMessages called for account: $accountId, query: '$query', folder: $folderId. Not implemented for full DB search."
-=======
-        Log.d(
-            TAG,
-            "searchMessages called for account: $accountId, query: '$query', folder: $folderId."
->>>>>>> 0b8ac500
         )
         // This implementation directly calls the API service for searching.
         // It does not currently incorporate local FTS or cache search results extensively beyond the flow.
